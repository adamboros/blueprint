--- conflicted
+++ resolved
@@ -16,13 +16,8 @@
 
 import React from "react";
 
-<<<<<<< HEAD
-import { H5, Intent, Label, Slider, Spinner, Switch } from "@blueprintjs/core";
+import { H5, Intent, Label, Slider, Spinner, SpinnerSize, Switch } from "@blueprintjs/core";
 import { Example, handleBooleanChange, handleValueChange, ExampleProps } from "@blueprintjs/docs-theme";
-=======
-import { H5, Intent, Label, Slider, Spinner, SpinnerSize, Switch } from "@blueprintjs/core";
-import { Example, handleBooleanChange, handleValueChange, IExampleProps } from "@blueprintjs/docs-theme";
->>>>>>> 13a6d367
 
 import { IntentSelect } from "./common/intentSelect";
 
