/*
 * Copyright 2017 Palantir Technologies, Inc. All rights reserved.
 *
 * Licensed under the Apache License, Version 2.0 (the "License");
 * you may not use this file except in compliance with the License.
 * You may obtain a copy of the License at
 *
 *     http://www.apache.org/licenses/LICENSE-2.0
 *
 * Unless required by applicable law or agreed to in writing, software
 * distributed under the License is distributed on an "AS IS" BASIS,
 * WITHOUT WARRANTIES OR CONDITIONS OF ANY KIND, either express or implied.
 * See the License for the specific language governing permissions and
 * limitations under the License.
 */

import { assert } from "chai";
import { mount, ReactWrapper, shallow } from "enzyme";
import React from "react";
import sinon from "sinon";

import { Menu } from "@blueprintjs/core";
import { QueryListProps } from "@blueprintjs/select";

<<<<<<< HEAD
import { Film, renderFilm, TOP_100_FILMS } from "../../docs-app/src/examples/select-examples/films";
=======
import { IFilm, renderFilm, TOP_100_FILMS } from "../../docs-app/src/common/films";
>>>>>>> c91f71b6
import {
    QueryListRendererProps,
    QueryListState,
    ItemListPredicate,
    ItemListRenderer,
    ItemPredicate,
    QueryList,
} from "../src";

// this is an awkward import across the monorepo, but we'd rather not introduce a cyclical dependency or create another package

type FilmQueryListWrapper = ReactWrapper<QueryListProps<Film>, QueryListState<Film>>;

describe("<QueryList>", () => {
    const FilmQueryList = QueryList.ofType<Film>();
    const testProps = {
        itemRenderer: sinon.spy(renderFilm),
        items: TOP_100_FILMS.slice(0, 20),
        onActiveItemChange: sinon.spy(),
        onItemSelect: sinon.spy(),
        renderer: sinon.spy((props: QueryListRendererProps<Film>) => <div>{props.itemList}</div>),
    };

    beforeEach(() => {
        testProps.itemRenderer.resetHistory();
        testProps.onActiveItemChange.resetHistory();
        testProps.onItemSelect.resetHistory();
        testProps.renderer.resetHistory();
    });

    describe("items", () => {
        it("handles controlled changes to the whole items list", () => {
            const wrapper = shallow(<FilmQueryList {...testProps} />);
            const newItems = TOP_100_FILMS.slice(0, 1);
            wrapper.setProps({ items: newItems });
            assert.deepEqual(wrapper.state("filteredItems"), newItems);
        });
    });

    describe("itemListRenderer", () => {
        const itemListRenderer: ItemListRenderer<Film> = props => (
            <ul className="foo">{props.items.map(props.renderItem)}</ul>
        );

        it("renderItem calls itemRenderer", () => {
            const wrapper = shallow(<FilmQueryList {...testProps} itemListRenderer={itemListRenderer} />);
            assert.lengthOf(wrapper.find("ul.foo"), 1, "should find element");
            assert.equal(testProps.itemRenderer.callCount, 20);
        });
    });

    describe("filtering", () => {
        it("itemPredicate filters each item by query", () => {
            const predicate = sinon.spy((query: string, film: Film) => film.year === +query);
            shallow(<FilmQueryList {...testProps} itemPredicate={predicate} query="1994" />);

            assert.equal(predicate.callCount, testProps.items.length, "called once per item");
            const { filteredItems } = testProps.renderer.args[0][0] as QueryListRendererProps<Film>;
            assert.lengthOf(filteredItems, 3, "returns only films from 1994");
        });

        it("itemListPredicate filters entire list by query", () => {
            const predicate = sinon.spy((query: string, films: Film[]) => films.filter(f => f.year === +query));
            shallow(<FilmQueryList {...testProps} itemListPredicate={predicate} query="1994" />);

            assert.equal(predicate.callCount, 1, "called once for entire list");
            const { filteredItems } = testProps.renderer.args[0][0] as QueryListRendererProps<Film>;
            assert.lengthOf(filteredItems, 3, "returns only films from 1994");
        });

        it("prefers itemListPredicate if both are defined", () => {
            const predicate = sinon.spy(() => true);
            const listPredicate: ItemListPredicate<any> = (_q, items) => items;
            const listPredicateSpy = sinon.spy(listPredicate);
            shallow(
                <FilmQueryList
                    {...testProps}
                    itemPredicate={predicate}
                    itemListPredicate={listPredicateSpy}
                    query="1980"
                />,
            );
            assert.isTrue(listPredicateSpy.called, "listPredicate should be invoked");
            assert.isFalse(predicate.called, "item predicate should not be invoked");
        });

        it("omitting both predicate props is supported", () => {
            shallow(<FilmQueryList {...testProps} query="1980" />);
            const { filteredItems } = testProps.renderer.args[0][0] as QueryListRendererProps<Film>;
            assert.lengthOf(filteredItems, testProps.items.length, "returns all films");
        });

        it("ensure onActiveItemChange is not called with undefined and empty list", () => {
            const myItem = { title: "Toy Story 3", year: 2010, rank: 1 };
            const filmQueryList = mount(<FilmQueryList {...testProps} items={[myItem]} activeItem={myItem} query="" />);
            filmQueryList.setState({ query: "query" });
            filmQueryList.setState({ activeItem: undefined });
            assert.equal(testProps.onActiveItemChange.callCount, 0);
        });

        it("ensure onActiveItemChange is not called updating props and query doesn't change", () => {
            const myItem = { title: "Toy Story 3", year: 2010, rank: 1 };
            const props: QueryListProps<Film> = {
                ...testProps,
                activeItem: myItem,
                items: [myItem],
                query: "",
            };
            const filmQueryList: FilmQueryListWrapper = mount(<FilmQueryList {...props} />);
            filmQueryList.setProps(props);
            assert.equal(testProps.onActiveItemChange.callCount, 0);
        });

        it("ensure activeItem changes on query change", () => {
            const props: QueryListProps<Film> = {
                ...testProps,
                items: [TOP_100_FILMS[0]],
                query: "abc",
            };
            const filmQueryList: FilmQueryListWrapper = mount(<FilmQueryList {...props} />);
            assert.deepEqual(filmQueryList.state().activeItem, TOP_100_FILMS[0]);
            filmQueryList.setProps({
                items: [TOP_100_FILMS[1]],
                query: "123",
            });
            assert.deepEqual(filmQueryList.state().activeItem, TOP_100_FILMS[1]);
        });

        it("ensure activeItem changes on when no longer in new items", () => {
            const props: QueryListProps<Film> = {
                ...testProps,
                items: [TOP_100_FILMS[0]],
                query: "abc",
            };
            const filmQueryList: FilmQueryListWrapper = mount(<FilmQueryList {...props} />);
            assert.deepEqual(filmQueryList.state().activeItem, TOP_100_FILMS[0]);
            filmQueryList.setProps({
                items: [TOP_100_FILMS[1]],
            });
            assert.deepEqual(filmQueryList.state().activeItem, TOP_100_FILMS[1]);
        });
    });

    describe("activeItem state initialization", () => {
        it("initializes to first filtered item when uncontrolled", () => {
            const props: QueryListProps<Film> = {
                ...testProps,
                // Filter down to only item at index 11, so item at index 11 should be
                // chosen as default activeItem
                itemPredicate: (_query, item) => item === TOP_100_FILMS[11],
                query: "123",
            };
            const filmQueryList: FilmQueryListWrapper = mount(<FilmQueryList {...props} />);
            assert(filmQueryList.state().activeItem === TOP_100_FILMS[11]);
        });

        it("initializes to controlled activeItem prop (non-null)", () => {
            const props: QueryListProps<Film> = {
                ...testProps,
                // List is not filtered, and item at index 11 is explicitly chosen as activeItem
                activeItem: TOP_100_FILMS[11],
            };
            const filmQueryList: FilmQueryListWrapper = mount(<FilmQueryList {...props} />);
            assert(filmQueryList.state().activeItem === TOP_100_FILMS[11]);
        });

        it("initializes to controlled activeItem prop (null)", () => {
            const props: QueryListProps<Film> = {
                ...testProps,
                activeItem: null,
            };
            const filmQueryList: FilmQueryListWrapper = mount(<FilmQueryList {...props} />);
            assert(filmQueryList.state().activeItem === null);
        });

        it("createNewItemPosition affects position of create new item", () => {
            const props: QueryListProps<Film> = {
                ...testProps,
                createNewItemFromQuery: sinon.spy(),
                createNewItemRenderer: () => <article />,
                items: TOP_100_FILMS.slice(0, 4),
                query: "the",
            };
            const filmQueryList: FilmQueryListWrapper = mount(<FilmQueryList {...props} />);
            assert(filmQueryList.find(Menu).children().children().last().is("article"));
            filmQueryList.setProps({ createNewItemPosition: "first" });
            assert(filmQueryList.find(Menu).children().children().first().is("article"));
        });
    });

    describe("scrolling", () => {
        it("brings active item into view");
    });

    describe("pasting", () => {
        const onItemsPaste = sinon.spy();

        const itemPredicate: ItemPredicate<Film> = (query: string, film: Film, _i?: number, exactMatch?: boolean) => {
            return exactMatch === true ? query.toLowerCase() === film.title.toLowerCase() : true;
        };

        function mountForPasteTest(overrideProps: Partial<QueryListProps<Film>> = {}) {
            // Placeholder. This will be overwritten by the mounted component.
            let handlePaste: (queries: string[]) => void;

            const props: QueryListProps<Film> = {
                ...testProps,
                itemPredicate,
                onItemsPaste,
                renderer: sinon.spy((listItemsProps: QueryListRendererProps<Film>) => {
                    handlePaste = listItemsProps.handlePaste;
                    return testProps.renderer(listItemsProps);
                }),
                ...overrideProps,
            };

            const filmQueryList: FilmQueryListWrapper = mount(<FilmQueryList {...props} />);
            // `handlePaste` will have been set by now, because `props.renderer`
            // will have been called.
            return { filmQueryList, handlePaste: handlePaste! };
        }

        afterEach(() => {
            onItemsPaste.resetHistory();
        });

        it("converts 1 pasted value into an item", () => {
            const { filmQueryList, handlePaste } = mountForPasteTest();

            const pastedValue = TOP_100_FILMS[0].title;
            handlePaste([pastedValue]);

            assert.isTrue(onItemsPaste.calledOnce);
            assert.deepEqual(onItemsPaste.args[0][0], [TOP_100_FILMS[0]]);
            assert.deepEqual(filmQueryList.state().activeItem, TOP_100_FILMS[0]);
            assert.deepEqual(filmQueryList.state().query, "");
        });

        it("convert multiple pasted values into items", () => {
            const { filmQueryList, handlePaste } = mountForPasteTest();

            // Paste items in unsorted order for fun.
            const item1 = TOP_100_FILMS[6];
            const item2 = TOP_100_FILMS[0];
            const item3 = TOP_100_FILMS[3];

            const pastedValue1 = item1.title;
            const pastedValue2 = item2.title;
            const pastedValue3 = item3.title;

            handlePaste([pastedValue1, pastedValue2, pastedValue3]);

            assert.isTrue(onItemsPaste.calledOnce);
            // Emits all three items.
            assert.deepEqual(onItemsPaste.args[0][0], [item1, item2, item3]);
            // Highlight the last item pasted.
            assert.deepEqual(filmQueryList.state().activeItem, item3);
            assert.deepEqual(filmQueryList.state().query, "");
        });

        it("concatenates unrecognized values into the ghost input by default", () => {
            const { filmQueryList, handlePaste } = mountForPasteTest();

            const item2 = TOP_100_FILMS[6];
            const item4 = TOP_100_FILMS[3];

            const pastedValue1 = "unrecognized1";
            const pastedValue2 = item2.title;
            const pastedValue3 = "unrecognized2";
            const pastedValue4 = item4.title;

            handlePaste([pastedValue1, pastedValue2, pastedValue3, pastedValue4]);

            assert.isTrue(onItemsPaste.calledOnce);
            // Emits just the 2 valid items.
            assert.deepEqual(onItemsPaste.args[0][0], [item2, item4]);
            // Highlight the last item pasted.
            assert.deepEqual(filmQueryList.state().activeItem, item4);
            assert.deepEqual(filmQueryList.state().query, "unrecognized1, unrecognized2");
        });

        it("creates new items out of unrecognized values if 'Create item' option is enabled", () => {
            const createdRank = 0;
            const createdYear = 2019;

            const { filmQueryList, handlePaste } = mountForPasteTest({
                // Must pass these two props to enable the "Create item" option.
                createNewItemFromQuery: query => ({
                    rank: createdRank,
                    title: query,
                    year: createdYear,
                }),
                createNewItemRenderer: () => <div>Create item</div>,
            });

            const item1 = TOP_100_FILMS[6];
            const item2 = TOP_100_FILMS[3];

            const pastedValue1 = item1.title;
            const pastedValue2 = item2.title;
            // Paste this item last.
            const pastedValue3 = "unrecognized";

            handlePaste([pastedValue1, pastedValue2, pastedValue3]);
            const createdItem = { title: "unrecognized", rank: createdRank, year: createdYear };

            assert.isTrue(onItemsPaste.calledOnce);
            // Emits 2 existing items and 1 newly created item.
            assert.deepEqual(onItemsPaste.args[0][0], [item1, item2, createdItem]);
            // Highlight the last *already existing* item pasted.
            assert.deepEqual(filmQueryList.state().activeItem, item2);
            assert.deepEqual(filmQueryList.state().query, "");
        });
    });

    describe("query", () => {
        it("trims leading and trailing whitespace when creating new items", () => {
            let triggerInputQueryChange: ((e: any) => void) | undefined;
            const createNewItemFromQuerySpy = sinon.spy();
            const createNewItemRendererSpy = sinon.spy();
            // we must supply our own renderer so that we can hook into QueryListRendererProps#handleQueryChange
            const renderer = sinon.spy((props: QueryListRendererProps<Film>) => {
                triggerInputQueryChange = props.handleQueryChange;
                return <div>{props.itemList}</div>;
            });
            shallow(
                <FilmQueryList
                    {...testProps}
                    renderer={renderer}
                    createNewItemFromQuery={createNewItemFromQuerySpy}
                    createNewItemRenderer={createNewItemRendererSpy}
                />,
            );

            const untrimmedQuery = " foo ";
            const trimmedQuery = untrimmedQuery.trim();

            assert.isDefined(triggerInputQueryChange, "query list should render with input change callbacks");
            triggerInputQueryChange!({ target: { value: untrimmedQuery } });
            assert.isTrue(createNewItemFromQuerySpy.calledWith(trimmedQuery));
            assert.isTrue(createNewItemRendererSpy.calledWith(trimmedQuery));
        });

        it("resets the query after creating new item if resetOnSelect=true", () => {
            const onQueryChangeSpy = runResetOnSelectTest(true);
            assert.isTrue(onQueryChangeSpy.calledWith(""));
        });

        it("does not reset the query after creating new item if resetOnSelect=false", () => {
            const onQueryChangeSpy = runResetOnSelectTest(false);
            assert.isTrue(onQueryChangeSpy.notCalled);
        });

        function runResetOnSelectTest(resetOnSelect: boolean): sinon.SinonSpy {
            let triggerItemCreate: ((e: any) => void) | undefined;
            const onQueryChangeSpy = sinon.spy();
            // supply a custom renderer so we can hook into handleClick and invoke it ourselves later
            const createNewItemRenderer = sinon.spy(
                (_query: string, _active: boolean, handleClick: React.MouseEventHandler<HTMLElement>) => {
                    triggerItemCreate = handleClick;
                    return <div />;
                },
            );
            const queryList = shallow(
                <FilmQueryList
                    {...testProps}
                    // Must return something in order for item creation to work.
                    // tslint:disable-next-line jsx-no-lambda
                    createNewItemFromQuery={() => ({ title: "irrelevant", rank: 0, year: 0 })}
                    createNewItemRenderer={createNewItemRenderer}
                    onQueryChange={onQueryChangeSpy}
                    resetOnSelect={resetOnSelect}
                />,
            );

            // Change the query to something non-empty so we can ensure it wasn't cleared.
            // Ignore this change in the spy.
            (queryList.instance() as QueryList<Film>).setQuery("some query");
            onQueryChangeSpy.resetHistory();

            assert.isDefined(triggerItemCreate, "query list should pass click handler to createNewItemRenderer");
            triggerItemCreate!({});

            return onQueryChangeSpy;
        }
    });
});<|MERGE_RESOLUTION|>--- conflicted
+++ resolved
@@ -22,11 +22,7 @@
 import { Menu } from "@blueprintjs/core";
 import { QueryListProps } from "@blueprintjs/select";
 
-<<<<<<< HEAD
-import { Film, renderFilm, TOP_100_FILMS } from "../../docs-app/src/examples/select-examples/films";
-=======
-import { IFilm, renderFilm, TOP_100_FILMS } from "../../docs-app/src/common/films";
->>>>>>> c91f71b6
+import { Film, renderFilm, TOP_100_FILMS } from "../../docs-app/src/common/films";
 import {
     QueryListRendererProps,
     QueryListState,
