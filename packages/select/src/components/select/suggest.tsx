/*
 * Copyright 2017 Palantir Technologies, Inc. All rights reserved.
 *
 * Licensed under the Apache License, Version 2.0 (the "License");
 * you may not use this file except in compliance with the License.
 * You may obtain a copy of the License at
 *
 *     http://www.apache.org/licenses/LICENSE-2.0
 *
 * Unless required by applicable law or agreed to in writing, software
 * distributed under the License is distributed on an "AS IS" BASIS,
 * WITHOUT WARRANTIES OR CONDITIONS OF ANY KIND, either express or implied.
 * See the License for the specific language governing permissions and
 * limitations under the License.
 */

import classNames from "classnames";
import React from "react";

import {
    AbstractPureComponent,
    DISPLAYNAME_PREFIX,
<<<<<<< HEAD
    getRef,
    InputGroup,
    InputGroupProps,
=======
    IInputGroupProps2,
    InputGroup,
    IPopoverProps,
    IRef,
>>>>>>> b9f91ee2
    Keys,
    Popover,
    PopoverInteractionKind,
    PopoverProps,
    Ref,
    refHandler,
<<<<<<< HEAD
    RefObject,
=======
    setRef,
>>>>>>> b9f91ee2
} from "@blueprintjs/core";

import { Classes, ListItemsProps } from "../../common";
import { QueryListRendererProps, QueryList } from "../query-list/queryList";

export interface SuggestProps<T> extends ListItemsProps<T> {
    /**
     * Whether the popover should close after selecting an item.
     *
     * @default true
     */
    closeOnSelect?: boolean;

    /** Whether the input field should be disabled. */
    disabled?: boolean;

    /**
     * Whether the component should take up the full width of its container.
     * This overrides `popoverProps.fill` and `inputProps.fill`.
     */
    fill?: boolean;

    /**
     * Props to spread to the query `InputGroup`. To control this input, use
     * `query` and `onQueryChange` instead of `inputProps.value` and
     * `inputProps.onChange`.
     */
    inputProps?: InputGroupProps;

    /** Custom renderer to transform an item into a string for the input value. */
    inputValueRenderer: (item: T) => string;

    /**
     * The uncontrolled default selected item.
     * This prop is ignored if `selectedItem` is used to control the state.
     */
    defaultSelectedItem?: T;

    /**
     * The currently selected item, or `null` to indicate that no item is selected.
     * If omitted or `undefined`, this prop will be uncontrolled (managed by the component's state).
     * Use `onItemSelect` to listen for updates.
     */
    selectedItem?: T | null;

    /**
     * If true, the component waits until a keydown event in the TagInput
     * before opening its popover.
     *
     * If false, the popover opens immediately after a mouse click or TAB key
     * interaction focuses the component's TagInput.
     *
     * @default false
     */
    openOnKeyDown?: boolean;

    /** Props to spread to `Popover`. Note that `content` cannot be changed. */
    // eslint-disable-next-line @typescript-eslint/ban-types
    popoverProps?: Partial<PopoverProps> & object;

    /**
     * Whether the active item should be reset to the first matching item _when
     * the popover closes_. The query will also be reset to the empty string.
     *
     * @default false
     */
    resetOnClose?: boolean;
}

export interface SuggestState<T> {
    isOpen: boolean;
    selectedItem: T | null;
}

export class Suggest<T> extends AbstractPureComponent<SuggestProps<T>, SuggestState<T>> {
    public static displayName = `${DISPLAYNAME_PREFIX}.Suggest`;

    public static defaultProps: Partial<SuggestProps<any>> = {
        closeOnSelect: true,
        fill: false,
        openOnKeyDown: false,
        resetOnClose: false,
    };

    public static ofType<U>() {
        return Suggest as new (props: SuggestProps<U>) => Suggest<U>;
    }

    public state: SuggestState<T> = {
        isOpen: (this.props.popoverProps != null && this.props.popoverProps.isOpen) || false,
        selectedItem: this.getInitialSelectedItem(),
    };

    private TypedQueryList = QueryList.ofType<T>();

<<<<<<< HEAD
    public inputElement: HTMLInputElement | RefObject<HTMLInputElement> | null = null;
=======
    public inputElement: HTMLInputElement | null = null;
>>>>>>> b9f91ee2

    private queryList: QueryList<T> | null = null;

    private handleInputRef: Ref<HTMLInputElement> = refHandler(this, "inputElement", this.props.inputProps?.inputRef);

    private handleQueryListRef = (ref: QueryList<T> | null) => (this.queryList = ref);

    public render() {
        // omit props specific to this component, spread the rest.
        const { disabled, inputProps, popoverProps, ...restProps } = this.props;
        return (
            <this.TypedQueryList
                {...restProps}
                initialActiveItem={this.props.selectedItem ?? undefined}
                onItemSelect={this.handleItemSelect}
                ref={this.handleQueryListRef}
                renderer={this.renderQueryList}
            />
        );
    }

<<<<<<< HEAD
    public componentDidUpdate(_prevProps: SuggestProps<T>, prevState: SuggestState<T>) {
=======
    public componentDidUpdate(prevProps: ISuggestProps<T>, prevState: ISuggestState<T>) {
        if (prevProps.inputProps?.inputRef !== this.props.inputProps?.inputRef) {
            setRef(prevProps.inputProps?.inputRef, null);
            this.handleInputRef = refHandler(this, "inputElement", this.props.inputProps?.inputRef);
            setRef(this.props.inputProps?.inputRef, this.inputElement);
        }

>>>>>>> b9f91ee2
        // If the selected item prop changes, update the underlying state.
        if (this.props.selectedItem !== undefined && this.props.selectedItem !== this.state.selectedItem) {
            this.setState({ selectedItem: this.props.selectedItem });
        }

        if (this.state.isOpen === false && prevState.isOpen === true) {
            // just closed, likely by keyboard interaction
            // wait until the transition ends so there isn't a flash of content in the popover
            const timeout = this.props.popoverProps?.transitionDuration ?? Popover.defaultProps.transitionDuration;
            setTimeout(() => this.maybeResetActiveItemToSelectedItem(), timeout);
        }

        if (this.state.isOpen && !prevState.isOpen && this.queryList != null) {
            this.queryList.scrollActiveItemIntoView();
        }
    }

    private renderQueryList = (listProps: QueryListRendererProps<T>) => {
        const { fill, inputProps = {}, popoverProps = {} } = this.props;
        const { isOpen, selectedItem } = this.state;
        const { handleKeyDown, handleKeyUp } = listProps;
        const { autoComplete = "off", placeholder = "Search..." } = inputProps;

        const selectedItemText = selectedItem ? this.props.inputValueRenderer(selectedItem) : "";
        // placeholder shows selected item while open.
        const inputPlaceholder = isOpen && selectedItemText ? selectedItemText : placeholder;
        // value shows query when open, and query remains when closed if nothing is selected.
        // if resetOnClose is enabled, then hide query when not open. (see handlePopoverOpening)
        const inputValue = isOpen
            ? listProps.query
            : selectedItemText || (this.props.resetOnClose ? "" : listProps.query);

        if (fill) {
            popoverProps.fill = true;
            inputProps.fill = true;
        }

        return (
            <Popover
                autoFocus={false}
                enforceFocus={false}
                isOpen={isOpen}
                placement="bottom-start"
                {...popoverProps}
                className={classNames(listProps.className, popoverProps.className)}
                content={
                    <div onKeyDown={handleKeyDown} onKeyUp={handleKeyUp}>
                        {listProps.itemList}
                    </div>
                }
                interactionKind={PopoverInteractionKind.CLICK}
                onInteraction={this.handlePopoverInteraction}
                popoverClassName={classNames(Classes.SELECT_POPOVER, popoverProps.popoverClassName)}
                onOpening={this.handlePopoverOpening}
                onOpened={this.handlePopoverOpened}
            >
                <InputGroup
                    autoComplete={autoComplete}
                    disabled={this.props.disabled}
                    {...inputProps}
                    inputRef={this.handleInputRef}
                    onChange={listProps.handleQueryChange}
                    onFocus={this.handleInputFocus}
                    onKeyDown={this.getTargetKeyDownHandler(handleKeyDown)}
                    onKeyUp={this.getTargetKeyUpHandler(handleKeyUp)}
                    placeholder={inputPlaceholder}
                    value={inputValue}
                />
            </Popover>
        );
    };

    private selectText = () => {
        // wait until the input is properly focused to select the text inside of it
        this.requestAnimationFrame(() => {
            this.inputElement?.setSelectionRange(0, this.inputElement.value.length);
        });
    };

    private handleInputFocus = (event: React.FocusEvent<HTMLInputElement>) => {
        this.selectText();

        // TODO can we leverage Popover.openOnTargetFocus for this?
        if (!this.props.openOnKeyDown) {
            this.setState({ isOpen: true });
        }

        this.props.inputProps?.onFocus?.(event);
    };

    private handleItemSelect = (item: T, event?: React.SyntheticEvent<HTMLElement>) => {
        let nextOpenState: boolean;

        if (!this.props.closeOnSelect) {
            this.inputElement?.focus();
            this.selectText();
            nextOpenState = true;
        } else {
            this.inputElement?.blur();
            nextOpenState = false;
        }

        // the internal state should only change when uncontrolled.
        if (this.props.selectedItem === undefined) {
            this.setState({
                isOpen: nextOpenState,
                selectedItem: item,
            });
        } else {
            // otherwise just set the next open state.
            this.setState({ isOpen: nextOpenState });
        }

        this.props.onItemSelect?.(item, event);
    };

    private getInitialSelectedItem(): T | null {
        // controlled > uncontrolled > default
        if (this.props.selectedItem !== undefined) {
            return this.props.selectedItem;
        } else if (this.props.defaultSelectedItem !== undefined) {
            return this.props.defaultSelectedItem;
        } else {
            return null;
        }
    }

    // Popover interaction kind is CLICK, so this only handles click events.
    // Note that we defer to the next animation frame in order to get the latest document.activeElement
    private handlePopoverInteraction = (nextOpenState: boolean) =>
        this.requestAnimationFrame(() => {
            const isInputFocused = this.inputElement === document.activeElement;

            if (this.inputElement != null && !isInputFocused) {
                // the input is no longer focused, we should close the popover
                this.setState({ isOpen: false });
            }
            this.props.popoverProps?.onInteraction?.(nextOpenState);
        });

    private handlePopoverOpening = (node: HTMLElement) => {
        // reset query before opening instead of when closing to prevent flash of unfiltered items.
        // this is a limitation of the interactions between QueryList state and Popover transitions.
        if (this.props.resetOnClose && this.queryList) {
            this.queryList.setQuery("", true);
        }
        this.props.popoverProps?.onOpening?.(node);
    };

    private handlePopoverOpened = (node: HTMLElement) => {
        // scroll active item into view after popover transition completes and all dimensions are stable.
        if (this.queryList != null) {
            this.queryList.scrollActiveItemIntoView();
        }
        this.props.popoverProps?.onOpened?.(node);
    };

    private getTargetKeyDownHandler = (
        handleQueryListKeyDown: React.EventHandler<React.KeyboardEvent<HTMLElement>>,
    ) => {
        return (evt: React.KeyboardEvent<HTMLInputElement>) => {
            // HACKHACK: https://github.com/palantir/blueprint/issues/4165
            // eslint-disable-next-line deprecation/deprecation
            const { which } = evt;

            if (which === Keys.ESCAPE || which === Keys.TAB) {
                this.inputElement?.blur();
                this.setState({ isOpen: false });
            } else if (
                this.props.openOnKeyDown &&
                which !== Keys.BACKSPACE &&
                which !== Keys.ARROW_LEFT &&
                which !== Keys.ARROW_RIGHT
            ) {
                this.setState({ isOpen: true });
            }

            if (this.state.isOpen) {
                handleQueryListKeyDown?.(evt);
            }

            this.props.inputProps?.onKeyDown?.(evt);
        };
    };

    private getTargetKeyUpHandler = (handleQueryListKeyUp: React.EventHandler<React.KeyboardEvent<HTMLElement>>) => {
        return (evt: React.KeyboardEvent<HTMLInputElement>) => {
            if (this.state.isOpen) {
                handleQueryListKeyUp?.(evt);
            }
            this.props.inputProps?.onKeyUp?.(evt);
        };
    };

    private maybeResetActiveItemToSelectedItem() {
        const shouldResetActiveItemToSelectedItem =
            this.props.activeItem === undefined && this.state.selectedItem !== null && !this.props.resetOnSelect;

        if (this.queryList !== null && shouldResetActiveItemToSelectedItem) {
            this.queryList.setActiveItem(this.props.selectedItem ?? this.state.selectedItem);
        }
    }
}<|MERGE_RESOLUTION|>--- conflicted
+++ resolved
@@ -20,27 +20,15 @@
 import {
     AbstractPureComponent,
     DISPLAYNAME_PREFIX,
-<<<<<<< HEAD
-    getRef,
+    InputGroupProps,
     InputGroup,
-    InputGroupProps,
-=======
-    IInputGroupProps2,
-    InputGroup,
-    IPopoverProps,
-    IRef,
->>>>>>> b9f91ee2
+    PopoverProps,
+    Ref,
     Keys,
     Popover,
     PopoverInteractionKind,
-    PopoverProps,
-    Ref,
     refHandler,
-<<<<<<< HEAD
-    RefObject,
-=======
     setRef,
->>>>>>> b9f91ee2
 } from "@blueprintjs/core";
 
 import { Classes, ListItemsProps } from "../../common";
@@ -136,11 +124,7 @@
 
     private TypedQueryList = QueryList.ofType<T>();
 
-<<<<<<< HEAD
-    public inputElement: HTMLInputElement | RefObject<HTMLInputElement> | null = null;
-=======
     public inputElement: HTMLInputElement | null = null;
->>>>>>> b9f91ee2
 
     private queryList: QueryList<T> | null = null;
 
@@ -162,17 +146,13 @@
         );
     }
 
-<<<<<<< HEAD
-    public componentDidUpdate(_prevProps: SuggestProps<T>, prevState: SuggestState<T>) {
-=======
-    public componentDidUpdate(prevProps: ISuggestProps<T>, prevState: ISuggestState<T>) {
+    public componentDidUpdate(prevProps: SuggestProps<T>, prevState: SuggestState<T>) {
         if (prevProps.inputProps?.inputRef !== this.props.inputProps?.inputRef) {
             setRef(prevProps.inputProps?.inputRef, null);
             this.handleInputRef = refHandler(this, "inputElement", this.props.inputProps?.inputRef);
             setRef(this.props.inputProps?.inputRef, this.inputElement);
         }
 
->>>>>>> b9f91ee2
         // If the selected item prop changes, update the underlying state.
         if (this.props.selectedItem !== undefined && this.props.selectedItem !== this.state.selectedItem) {
             this.setState({ selectedItem: this.props.selectedItem });
