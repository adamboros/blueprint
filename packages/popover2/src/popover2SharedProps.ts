--- conflicted
+++ resolved
@@ -17,11 +17,7 @@
 import { Boundary, Placement, placements, RootBoundary, StrictModifiers } from "@popperjs/core";
 import { StrictModifier } from "react-popper";
 
-<<<<<<< HEAD
-import { OverlayableProps, Props } from "@blueprintjs/core";
-=======
-import { IOverlayableProps, IProps, PopoverPosition } from "@blueprintjs/core";
->>>>>>> 1dd67cda
+import { OverlayableProps, Props, PopoverPosition } from "@blueprintjs/core";
 
 export { Boundary as PopperBoundary, Placement, placements as PlacementOptions };
 // copied from @popperjs/core, where it is not exported as public
