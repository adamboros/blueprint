/*
 * Copyright 2016 Palantir Technologies, Inc. All rights reserved.
 *
 * Licensed under the Apache License, Version 2.0 (the "License");
 * you may not use this file except in compliance with the License.
 * You may obtain a copy of the License at
 *
 *     http://www.apache.org/licenses/LICENSE-2.0
 *
 * Unless required by applicable law or agreed to in writing, software
 * distributed under the License is distributed on an "AS IS" BASIS,
 * WITHOUT WARRANTIES OR CONDITIONS OF ANY KIND, either express or implied.
 * See the License for the specific language governing permissions and
 * limitations under the License.
 */

import { assert } from "chai";
import { mount } from "enzyme";
import React from "react";

import { Icons, IconName } from "@blueprintjs/icons";

<<<<<<< HEAD
import { Classes, Icon, IconProps, Intent } from "../../src";
=======
import { Classes, Icon, IconSize, IIconProps, Intent } from "../../src";
>>>>>>> 13a6d367

describe("<Icon>", () => {
    before(async () => {
        await Icons.load(["graph", "add", "calendar", "airplane"]);
    });

<<<<<<< HEAD
    it("tagName dictates HTML tag", async () => {
        const wrapper = mount(<Icon icon="calendar" tagName="i" />);
        await wrapper.instance().componentDidMount!();
        wrapper.update();
        assert.isTrue(wrapper.find("i").exists());
    });

    it("size=16 renders standard size", async () =>
        assertIconSize(<Icon icon="graph" size={Icon.SIZE_STANDARD} />, Icon.SIZE_STANDARD));

    it("size=20 renders large size", async () =>
        assertIconSize(<Icon icon="graph" size={Icon.SIZE_LARGE} />, Icon.SIZE_LARGE));
=======
    it("iconSize=16 renders standard size", () =>
        assertIconSize(<Icon icon="graph" iconSize={IconSize.STANDARD} />, IconSize.STANDARD));

    it("iconSize=20 renders large size", () =>
        assertIconSize(<Icon icon="graph" iconSize={IconSize.LARGE} />, IconSize.LARGE));
>>>>>>> 13a6d367

    it("renders intent class", async () => {
        const wrapper = mount(<Icon icon="add" intent={Intent.DANGER} />);
        assert.isTrue(wrapper.find(`.${Classes.INTENT_DANGER}`).exists());
    });

    it("renders icon name", async () => {
        assertIconHasPath(<Icon icon="calendar" />, "calendar");
    });

    it("renders icon without color", async () => {
        assertIconColor(<Icon icon="add" />);
    });

    it("renders icon color", async () => {
        assertIconColor(<Icon icon="add" color="red" />, "red");
    });

    it("unknown icon name renders blank icon", async () => {
        const wrapper = mount(<Icon icon={"unknown" as any} />);
        await wrapper.instance().componentDidMount!();
        wrapper.update();
        assert.lengthOf(wrapper.find("path"), 0);
    });

    it("prefixed icon renders blank icon", async () => {
        const wrapper = mount(<Icon icon={Classes.iconClass("airplane") as any} />);
        await wrapper.instance().componentDidMount!();
        wrapper.update();
        assert.lengthOf(wrapper.find("path"), 0);
    });

    it("icon element passes through unchanged", async () => {
        // NOTE: This is supported to simplify usage of this component in other
        // Blueprint components which accept `icon?: IconName | JSX.Element`.
        const onClick = () => true;
        const wrapper = mount(<Icon icon={<article onClick={onClick} />} />);
        await wrapper.instance().componentDidMount!();
        wrapper.update();
        assert.isTrue(wrapper.childAt(0).is("article"));
        assert.strictEqual(wrapper.find("article").prop("onClick"), onClick);
    });

    it("icon=undefined renders nothing", async () => {
        const wrapper = mount(<Icon icon={undefined} />);
        await wrapper.instance().componentDidMount!();
        wrapper.update();
        assert.isTrue(wrapper.isEmptyRender());
    });

    it("title sets content of <desc> element", async () => {
        const wrapper = mount(<Icon icon="airplane" title="bird" />);
        await wrapper.instance().componentDidMount!();
        wrapper.update();
        assert.equal(wrapper.find("desc").text(), "bird");
    });

    it("desc defaults to icon name", async () => {
        const wrapper = mount(<Icon icon="airplane" />);
        await wrapper.instance().componentDidMount!();
        wrapper.update();
        assert.equal(wrapper.find("desc").text(), "airplane");
    });

    /** Asserts that rendered icon has an SVG path. */
    async function assertIconHasPath(icon: React.ReactElement<IconProps>, iconName: IconName) {
        const wrapper = mount(icon);
        await wrapper.instance().componentDidMount!();
        wrapper.update();
        assert.strictEqual(wrapper.text(), iconName);
        assert.isAbove(wrapper.find("path").length, 0, "should find at least one path element");
    }

    /** Asserts that rendered icon has width/height equal to size. */
    async function assertIconSize(icon: React.ReactElement<IconProps>, size: number) {
        const wrapper = mount(icon);
        await wrapper.instance().componentDidMount!();
        wrapper.update();
        const svg = wrapper.find("svg");
        assert.strictEqual(svg.prop("width"), size);
        assert.strictEqual(svg.prop("height"), size);
    }

    /** Asserts that rendered icon has color equal to color. */
    async function assertIconColor(icon: React.ReactElement<IconProps>, color?: string) {
        const wrapper = mount(icon);
        await wrapper.instance().componentDidMount!();
        wrapper.update();
        const svg = wrapper.find("svg");
        assert.deepEqual(svg.prop("fill"), color);
    }
});<|MERGE_RESOLUTION|>--- conflicted
+++ resolved
@@ -18,20 +18,15 @@
 import { mount } from "enzyme";
 import React from "react";
 
-import { Icons, IconName } from "@blueprintjs/icons";
+import { Icons, IconName, IconSize } from "@blueprintjs/icons";
 
-<<<<<<< HEAD
 import { Classes, Icon, IconProps, Intent } from "../../src";
-=======
-import { Classes, Icon, IconSize, IIconProps, Intent } from "../../src";
->>>>>>> 13a6d367
 
 describe("<Icon>", () => {
     before(async () => {
         await Icons.load(["graph", "add", "calendar", "airplane"]);
     });
 
-<<<<<<< HEAD
     it("tagName dictates HTML tag", async () => {
         const wrapper = mount(<Icon icon="calendar" tagName="i" />);
         await wrapper.instance().componentDidMount!();
@@ -40,17 +35,10 @@
     });
 
     it("size=16 renders standard size", async () =>
-        assertIconSize(<Icon icon="graph" size={Icon.SIZE_STANDARD} />, Icon.SIZE_STANDARD));
+        assertIconSize(<Icon icon="graph" size={IconSize.STANDARD} />, IconSize.STANDARD));
 
     it("size=20 renders large size", async () =>
-        assertIconSize(<Icon icon="graph" size={Icon.SIZE_LARGE} />, Icon.SIZE_LARGE));
-=======
-    it("iconSize=16 renders standard size", () =>
-        assertIconSize(<Icon icon="graph" iconSize={IconSize.STANDARD} />, IconSize.STANDARD));
-
-    it("iconSize=20 renders large size", () =>
-        assertIconSize(<Icon icon="graph" iconSize={IconSize.LARGE} />, IconSize.LARGE));
->>>>>>> 13a6d367
+        assertIconSize(<Icon icon="graph" size={IconSize.LARGE} />, IconSize.LARGE));
 
     it("renders intent class", async () => {
         const wrapper = mount(<Icon icon="add" intent={Intent.DANGER} />);
