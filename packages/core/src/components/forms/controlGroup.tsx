--- conflicted
+++ resolved
@@ -17,20 +17,10 @@
 import classNames from "classnames";
 import React from "react";
 
-<<<<<<< HEAD
 import { AbstractPureComponent, Classes } from "../../common";
 import { DISPLAYNAME_PREFIX, HTMLDivProps, Props } from "../../common/props";
 
 export interface ControlGroupProps extends Props, HTMLDivProps {
-=======
-import { AbstractPureComponent2, Classes } from "../../common";
-import { DISPLAYNAME_PREFIX, HTMLDivProps, Props } from "../../common/props";
-
-// eslint-disable-next-line deprecation/deprecation
-export type ControlGroupProps = IControlGroupProps;
-/** @deprecated use ControlGroupProps */
-export interface IControlGroupProps extends Props, HTMLDivProps {
->>>>>>> 50b615cf
     /**
      * Whether the control group should take up the full width of its container.
      *
@@ -48,13 +38,7 @@
 
 // this component is simple enough that tests would be purely tautological.
 /* istanbul ignore next */
-<<<<<<< HEAD
-
 export class ControlGroup extends AbstractPureComponent<ControlGroupProps> {
-=======
-@polyfill
-export class ControlGroup extends AbstractPureComponent2<ControlGroupProps> {
->>>>>>> 50b615cf
     public static displayName = `${DISPLAYNAME_PREFIX}.ControlGroup`;
 
     public render() {
