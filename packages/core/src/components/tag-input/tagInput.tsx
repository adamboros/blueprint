--- conflicted
+++ resolved
@@ -17,9 +17,11 @@
 import classNames from "classnames";
 import React from "react";
 
+import { IconName, IconSize } from "@blueprintjs/icons";
+
 import { AbstractPureComponent, Classes, Ref, Keys, refHandler, setRef, Utils } from "../../common";
 import { DISPLAYNAME_PREFIX, HTMLInputProps, IntentProps, Props, MaybeElement } from "../../common/props";
-import { Icon, IconName, IconSize } from "../icon/icon";
+import { Icon } from "../icon/icon";
 import { TagProps, Tag } from "../tag/tag";
 
 /**
@@ -250,11 +252,7 @@
                 <Icon
                     className={Classes.TAG_INPUT_ICON}
                     icon={leftIcon}
-<<<<<<< HEAD
-                    size={isLarge ? Icon.SIZE_LARGE : Icon.SIZE_STANDARD}
-=======
-                    iconSize={isLarge ? IconSize.LARGE : IconSize.STANDARD}
->>>>>>> 13a6d367
+                    size={isLarge ? IconSize.LARGE : IconSize.STANDARD}
                 />
                 <div className={Classes.TAG_INPUT_VALUES}>
                     {values.map(this.maybeRenderTag)}
