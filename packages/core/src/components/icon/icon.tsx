--- conflicted
+++ resolved
@@ -17,28 +17,13 @@
 import classNames from "classnames";
 import React from "react";
 
-import { IconComponent, IconName, Icons, ICON_SIZE_STANDARD, ICON_SIZE_LARGE, SVGIconProps } from "@blueprintjs/icons";
+import { IconComponent, IconName, Icons, IconSize, SVGIconProps } from "@blueprintjs/icons";
 
 import { AbstractPureComponent, Classes, DISPLAYNAME_PREFIX, IntentProps, Props, MaybeElement } from "../../common";
 
-export { IconName };
+export { IconName, IconSize };
 
-<<<<<<< HEAD
 export interface IconProps extends IntentProps, Props, SVGIconProps {
-=======
-export enum IconSize {
-    STANDARD = 16,
-    LARGE = 20,
-}
-
-// eslint-disable-next-line deprecation/deprecation
-export type IconProps = IIconProps;
-/** @deprecated use IconProps */
-export interface IIconProps extends IntentProps, Props {
-    /** This component does not support custom children. Use the `icon` prop. */
-    children?: never;
-
->>>>>>> 13a6d367
     /**
      * Whether the component should automatically load icon contents using an async import.
      *
@@ -64,19 +49,9 @@
     icon: IconName | MaybeElement;
 }
 
-<<<<<<< HEAD
 interface IconState {
     iconComponent: IconComponent | undefined;
 }
-=======
-    /**
-     * Size of the icon, in pixels. Blueprint contains 16px and 20px SVG icon
-     * images, and chooses the appropriate resolution based on this prop.
-     *
-     * @default IconSize.STANDARD = 16
-     */
-    iconSize?: number;
->>>>>>> 13a6d367
 
 export class Icon extends AbstractPureComponent<
     IconProps & Omit<React.HTMLAttributes<HTMLElement>, "title">,
@@ -86,12 +61,15 @@
 
     public static defaultProps: Partial<IconProps> = {
         autoLoad: true,
+        size: IconSize.STANDARD,
         tagName: "span",
     };
 
-    public static readonly SIZE_STANDARD = ICON_SIZE_STANDARD;
+    /** @deprecated use IconSize.STANDARD */
+    public static readonly SIZE_STANDARD = IconSize.STANDARD;
 
-    public static readonly SIZE_LARGE = ICON_SIZE_LARGE;
+    /** @deprecated use IconSize.LARGE */
+    public static readonly SIZE_LARGE = IconSize.LARGE;
 
     public state: IconState = {
         iconComponent: undefined,
@@ -100,7 +78,6 @@
     // this component may have unmounted by the time iconContents load, so make sure we don't try to setState
     private hasUnmounted = false;
 
-<<<<<<< HEAD
     public async componentDidMount() {
         this.hasUnmounted = false;
 
@@ -123,13 +100,6 @@
     public componentWillUnmount() {
         this.hasUnmounted = true;
     }
-=======
-    /** @deprecated use IconSize.STANDARD */
-    public static readonly SIZE_STANDARD = IconSize.STANDARD;
-
-    /** @deprecated use IconSize.LARGE */
-    public static readonly SIZE_LARGE = IconSize.LARGE;
->>>>>>> 13a6d367
 
     public render(): JSX.Element | null {
         const { icon } = this.props;
@@ -144,13 +114,8 @@
             autoLoad,
             className,
             color,
-<<<<<<< HEAD
             size,
             icon: _icon,
-=======
-            htmlTitle,
-            iconSize = IconSize.STANDARD,
->>>>>>> 13a6d367
             intent,
             tagName,
             title = icon,
@@ -159,28 +124,11 @@
         } = this.props;
         const { iconComponent: Component } = this.state;
 
-<<<<<<< HEAD
         if (Component == null) {
             // fall back to icon font if unloaded or unable to load SVG implementation
             return React.createElement(tagName!, {
                 ...htmlProps,
                 className: classNames(Classes.ICON, Classes.iconClass(icon), Classes.intentClass(intent), className),
-=======
-        // choose which pixel grid is most appropriate for given icon size
-        const pixelGridSize = iconSize >= IconSize.LARGE ? IconSize.LARGE : IconSize.STANDARD;
-        // render path elements, or nothing if icon name is unknown.
-        const paths = this.renderSvgPaths(pixelGridSize, icon);
-
-        // eslint-disable-next-line deprecation/deprecation
-        const classes = classNames(Classes.ICON, Classes.iconClass(icon), Classes.intentClass(intent), className);
-        const viewBox = `0 0 ${pixelGridSize} ${pixelGridSize}`;
-
-        return React.createElement(
-            tagName,
-            {
-                ...htmlprops,
-                className: classes,
->>>>>>> 13a6d367
                 title: htmlTitle,
             });
         } else {
@@ -198,19 +146,10 @@
         }
     }
 
-<<<<<<< HEAD
     private async loadIconComponentModule(iconName: IconName) {
         if (this.props.autoLoad && !this.hasUnmounted) {
             // if it's already been loaded, this is a no-op
             await Icons.load(iconName);
-=======
-    /** Render `<path>` elements for the given icon name. Returns `null` if name is unknown. */
-    private renderSvgPaths(pathsSize: number, iconName: IconName): JSX.Element[] | null {
-        const svgPathsRecord = pathsSize === IconSize.STANDARD ? IconSvgPaths16 : IconSvgPaths20;
-        const pathStrings = svgPathsRecord[iconName];
-        if (pathStrings == null) {
-            return null;
->>>>>>> 13a6d367
         }
 
         const iconComponent = Icons.getComponent(iconName);
