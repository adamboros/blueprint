--- conflicted
+++ resolved
@@ -20,22 +20,10 @@
 import { DoubleCaretVertical, SVGIconProps } from "@blueprintjs/icons";
 
 import { DISABLED, FILL, HTML_SELECT, LARGE, MINIMAL } from "../../common/classes";
-<<<<<<< HEAD
 import { DISPLAYNAME_PREFIX, OptionProps } from "../../common/props";
 
 export interface HTMLSelectProps
     extends React.RefAttributes<HTMLSelectElement>,
-=======
-import { IElementRefProps, OptionProps } from "../../common/props";
-import { Icon, IconProps } from "../icon/icon";
-
-// eslint-disable-next-line deprecation/deprecation
-export type HTMLSelectProps = IHTMLSelectProps;
-/** @deprecated use HTMLSelectPRops */
-export interface IHTMLSelectProps
-    // eslint-disable-next-line deprecation/deprecation
-    extends IElementRefProps<HTMLSelectElement>,
->>>>>>> 50b615cf
         React.SelectHTMLAttributes<HTMLSelectElement> {
     /** Whether this element is non-interactive. */
     disabled?: boolean;
@@ -43,13 +31,8 @@
     /** Whether this element should fill its container. */
     fill?: boolean;
 
-<<<<<<< HEAD
     /** Props to spread to the icon element. */
     iconProps?: Partial<SVGIconProps>;
-=======
-    /** Props to spread to the `<Icon>` element. */
-    iconProps?: Partial<IconProps>;
->>>>>>> 50b615cf
 
     /** Whether to use large styles. */
     large?: boolean;
@@ -76,8 +59,6 @@
 
 // this component is simple enough that tests would be purely tautological.
 /* istanbul ignore next */
-<<<<<<< HEAD
-
 export const HTMLSelect: React.FC<HTMLSelectProps> = forwardRef((props, ref) => {
     const { className, children, disabled, fill, iconProps, large, minimal, options = [], ...htmlProps } = props;
     const classes = classNames(
@@ -106,47 +87,4 @@
         </div>
     );
 });
-HTMLSelect.displayName = `${DISPLAYNAME_PREFIX}.HTMLSelect`;
-=======
-@polyfill
-export class HTMLSelect extends AbstractPureComponent2<HTMLSelectProps> {
-    public render() {
-        const {
-            className,
-            disabled,
-            elementRef,
-            fill,
-            iconProps,
-            large,
-            minimal,
-            options = [],
-            ...htmlProps
-        } = this.props;
-        const classes = classNames(
-            HTML_SELECT,
-            {
-                [DISABLED]: disabled,
-                [FILL]: fill,
-                [LARGE]: large,
-                [MINIMAL]: minimal,
-            },
-            className,
-        );
-
-        const optionChildren = options.map(option => {
-            const props: OptionProps = typeof option === "object" ? option : { value: option };
-            return <option {...props} key={props.value} children={props.label || props.value} />;
-        });
-
-        return (
-            <div className={classes}>
-                <select disabled={disabled} ref={elementRef} {...htmlProps} multiple={false}>
-                    {optionChildren}
-                    {htmlProps.children}
-                </select>
-                <Icon icon="double-caret-vertical" {...iconProps} />
-            </div>
-        );
-    }
-}
->>>>>>> 50b615cf
+HTMLSelect.displayName = `${DISPLAYNAME_PREFIX}.HTMLSelect`;