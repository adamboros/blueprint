/*
 * Copyright 2017 Palantir Technologies, Inc. All rights reserved.
 *
 * Licensed under the terms of the LICENSE file distributed with this project.
 */

import { assert } from "chai";
import { mount, shallow, ShallowWrapper } from "enzyme";
import * as moment from "moment-timezone";
import * as React from "react";
import * as sinon from "sinon";

import {
    Button,
    IButtonProps,
    IInputGroupProps,
    IInputGroupState,
    InputGroup,
    IPopoverState,
    MenuItem,
    Popover2,
} from "@blueprintjs/core";
<<<<<<< HEAD
import { IPopover2Props } from "../src/components/popover/popover2";
=======
import { IQueryListProps, IQueryListState, ISelectProps, ISelectState, QueryList, Select } from "@blueprintjs/select";
>>>>>>> 28b74e2c
import {
    getInitialTimezoneItems,
    getLocalTimezoneItem,
    getTimezoneItems,
    ITimezoneItem,
} from "../src/components/timezone-picker/timezoneItems";
import { ITimezonePickerProps, ITimezonePickerState, TimezoneDisplayFormat, TimezonePicker } from "../src/index";

type TimezonePickerShallowWrapper = ShallowWrapper<ITimezonePickerProps, ITimezonePickerState>;
type SelectShallowWrapper = ShallowWrapper<ISelectProps<ITimezoneItem>, ISelectState<ITimezoneItem>>;
type QueryListShallowWrapper = ShallowWrapper<IQueryListProps<ITimezoneItem>, IQueryListState<ITimezoneItem>>;
type PopoverShallowWrapper = ShallowWrapper<IPopover2Props, IPopoverState>;
type InputGroupShallowWrapper = ShallowWrapper<IInputGroupProps, IInputGroupState>;

describe("<TimezonePicker>", () => {
    it("clicking on button target opens popover", () => {
        const timezonePicker = mount(<TimezonePicker popoverProps={getPopoverProps({}, ["isOpen"])} />);
        timezonePicker.find(Button).simulate("click");
        assert.isTrue(timezonePicker.find(Popover2).prop("isOpen"));
    });

    it("if disabled=true, clicking on button target does not open popover", () => {
        const timezonePicker = mount(
            <TimezonePicker disabled={true} popoverProps={getPopoverProps({ isOpen: false })} />,
        );
        timezonePicker.find(Button).simulate("click");
        assert.isFalse(timezonePicker.find(Popover2).prop("isOpen"));
    });

    it("if placeholder is non-empty, the filter placeholder text is changed", () => {
        const placeholder = "test placeholder";
        const timezonePicker = shallow(
            <TimezonePicker inputProps={{ placeholder }} popoverProps={getPopoverProps()} />,
        );
        const inputGroup = findInputGroup(timezonePicker);
        assert.strictEqual(inputGroup.prop("placeholder"), placeholder);
    });

    it("shows initial items when the query is empty", () => {
        const date = new Date();
        const timezonePicker = shallow(<TimezonePicker date={date} popoverProps={getPopoverProps()} />);
        const items = findSelect(timezonePicker).prop("items");
        assert.deepEqual(items, getInitialTimezoneItems(date, true));
    });

    it("if inputProps.value is non-empty, all items are shown", () => {
        const date = new Date();
        const query = "test query";
        const timezonePicker = shallow(
            <TimezonePicker date={date} inputProps={{ value: query }} popoverProps={getPopoverProps()} />,
        );
        assert.strictEqual(timezonePicker.state("query"), query);
        const items = findSelect(timezonePicker).prop("items");
        assert.deepEqual(items, getTimezoneItems(date));
    });

    it("if inputProps.value is non-empty and it changes to a different non-empty value, the same items are shown", () => {
        let select: SelectShallowWrapper;
        let inputGroup: InputGroupShallowWrapper;

        const timezonePicker = shallow(<TimezonePicker popoverProps={getPopoverProps()} />);

        inputGroup = findInputGroup(timezonePicker);
        const query1 = "test query 1";
        inputGroup.simulate("change", { currentTarget: { value: query1 } });
        assert.strictEqual(timezonePicker.state("query"), query1);

        select = findSelect(timezonePicker);
        const items1 = select.prop("items");

        inputGroup = findInputGroup(timezonePicker);
        const query2 = "test query 2";
        inputGroup.simulate("change", { currentTarget: { value: query2 } });
        assert.strictEqual(timezonePicker.state("query"), query2);

        select = findSelect(timezonePicker);
        const items2 = select.prop("items");

        assert.strictEqual(items1, items2);
    });

    it("if showLocalTimezone=true, the local timezone is rendered at the top of the item list", () => {
        const timezonePicker = shallow(<TimezonePicker showLocalTimezone={true} popoverProps={getPopoverProps()} />);
        const items = findSelect(timezonePicker).prop("items");
        assert.isTrue(items.length > 0);
        const firstItem = items[0];
        assert.strictEqual(firstItem.timezone, moment.tz.guess());
    });

    it("if showLocalTimezone=false, the local timezone is not rendered at the top of the item list", () => {
        const date = new Date();
        const timezonePicker = shallow(
            <TimezonePicker date={date} showLocalTimezone={false} popoverProps={getPopoverProps()} />,
        );
        const items = findSelect(timezonePicker).prop("items");
        assert.isTrue(items.length > 0);
        const firstItem = items[0];
        const expectedFirstItem = getInitialTimezoneItems(date, false)[0];
        assert.deepEqual(firstItem, expectedFirstItem);
    });

    it("if inputProps.value is non-empty, the local timezone is not shown in the item list", () => {
        const date = new Date();
        const query = "test query";
        const timezonePicker = shallow(
            <TimezonePicker date={date} inputProps={{ value: query }} popoverProps={getPopoverProps()} />,
        );
        const items = findSelect(timezonePicker).prop("items");
        const localTimezoneItem = getLocalTimezoneItem(date);
        const itemsWithLocalTimezone = items.filter(item => item.timezone === localTimezoneItem.timezone);
        for (const item of itemsWithLocalTimezone) {
            assert.notDeepEqual(item, localTimezoneItem);
        }
    });

    it("if date is non-empty, the timezone offsets will correspond to that date", () => {
        const dateJun = new Date("2014-06-01T12:00:00Z");
        const dateDec = new Date("2014-12-01T12:00:00Z");
        const timezone = "America/Los_Angeles";
        const timezonePickerJun = shallow(
            <TimezonePicker date={dateJun} showLocalTimezone={false} popoverProps={getPopoverProps()} />,
        );
        const timezonePickerDec = shallow(
            <TimezonePicker date={dateDec} showLocalTimezone={false} popoverProps={getPopoverProps()} />,
        );
        const selectJun = findSelect(timezonePickerJun);
        const selectDec = findSelect(timezonePickerDec);
        const itemsJun = selectJun.prop("items");
        const itemsDec = selectDec.prop("items");
        const timezoneItemJun = itemsJun.filter(item => item.timezone === timezone)[0];
        const timezoneItemDec = itemsDec.filter(item => item.timezone === timezone)[0];
        assert.notDeepEqual(timezoneItemJun, timezoneItemDec);
    });

    it("invokes the on change prop when a timezone is selected", () => {
        const onChange = sinon.spy();
        const timezonePicker = shallow(<TimezonePicker onChange={onChange} popoverProps={getPopoverProps()} />);
        clickFirstMenuItem(timezonePicker);
        assert.isTrue(onChange.calledOnce);
    });

    describe("when uncontrolled", () => {
        it("if defaultValue is non-empty, a timezone will be initially selected", () => {
            const defaultValue = "Africa/Accra";
            const timezonePicker = shallow(
                <TimezonePicker defaultValue={defaultValue} valueDisplayFormat={TimezoneDisplayFormat.NAME} />,
            );
            assert.strictEqual(timezonePicker.find(Button).prop("text"), defaultValue);
        });
    });

    describe("when controlled", () => {
        it("if value is non-empty, the selected timezone will stay in sync with that value", () => {
            const onChange = sinon.spy();
            const value = "Europe/Bratislava";
            const timezonePicker = shallow(
                <TimezonePicker value={value} onChange={onChange} valueDisplayFormat={TimezoneDisplayFormat.NAME} />,
            );
            clickFirstMenuItem(timezonePicker);
            assert.isTrue(onChange.calledOnce);
            assert.strictEqual(timezonePicker.find(Button).prop("text"), value);
        });

        it("if both value and defaultValue are non-empty, value will take precedence over defaultValue", () => {
            const value = "Europe/Bratislava";
            const defaultValue = "America/Los_Angeles";
            const timezonePicker = shallow(
                <TimezonePicker
                    value={value}
                    defaultValue={defaultValue}
                    valueDisplayFormat={TimezoneDisplayFormat.NAME}
                />,
            );
            assert.strictEqual(timezonePicker.find(Button).prop("text"), value);
        });
    });

    it("invokes the onChange input prop", () => {
        const query = "test query";
        const onInputChange = sinon.spy();
        const timezonePicker = shallow(
            <TimezonePicker inputProps={{ onChange: onInputChange }} popoverProps={getPopoverProps()} />,
        );
        const inputGroup = findInputGroup(timezonePicker);
        inputGroup.simulate("change", { currentTarget: { value: query } });
        assert.isTrue(onInputChange.calledOnce);
    });

    it("popover can be controlled with popover props", () => {
        const popoverProps: IPopover2Props = {
            inline: true,
            isOpen: true,
            placement: "right",
        };
        const timezonePicker = shallow(<TimezonePicker popoverProps={popoverProps} />);
        const popover = findPopover(timezonePicker);
        for (const key of Object.keys(popoverProps)) {
            assert.deepEqual(popover.prop(key), popoverProps[key as keyof IPopover2Props]);
        }
    });

    it("input can be controlled with input props", () => {
        const inputProps: IInputGroupProps = {
            disabled: true,
            leftIconName: "airplane",
            placeholder: "test placeholder",
        };
        const timezonePicker = shallow(<TimezonePicker inputProps={inputProps} />);
        const inputGroup = findInputGroup(timezonePicker);
        for (const key of Object.keys(inputProps)) {
            assert.deepEqual(inputGroup.prop(key), inputProps[key as keyof IInputGroupProps]);
        }
    });

    it("button can be controlled with button props", () => {
        const buttonProps: IButtonProps = {
            disabled: true,
            rightIconName: "airplane",
        };
        const timezonePicker = shallow(<TimezonePicker buttonProps={buttonProps} />);
        const button = timezonePicker.find(Button);
        for (const key of Object.keys(buttonProps)) {
            assert.deepEqual(button.prop(key), buttonProps[key as keyof IButtonProps]);
        }
    });

    function getPopoverProps(
        overrides: Partial<IPopover2Props> = {},
        keysToUnset: Array<keyof IPopover2Props> = [],
    ): Partial<IPopover2Props> {
        const popoverProps: Partial<IPopover2Props> = {
            inline: true,
            isOpen: true,
            ...overrides,
        };

        for (const key of keysToUnset) {
            delete popoverProps[key];
        }

        return popoverProps;
    }

    function findSelect(timezonePicker: TimezonePickerShallowWrapper): SelectShallowWrapper {
        return timezonePicker.find(Select);
    }

    function findQueryList(timezonePicker: TimezonePickerShallowWrapper): QueryListShallowWrapper {
        return findSelect(timezonePicker)
            .shallow()
            .find(QueryList);
    }

    function findPopover(timezonePicker: TimezonePickerShallowWrapper): PopoverShallowWrapper {
        return findQueryList(timezonePicker)
            .shallow()
            .find(Popover2);
    }

    function findInputGroup(timezonePicker: TimezonePickerShallowWrapper): InputGroupShallowWrapper {
        return findQueryList(timezonePicker)
            .shallow()
            .find(InputGroup);
    }

    function clickFirstMenuItem(timezonePicker: TimezonePickerShallowWrapper): void {
        findQueryList(timezonePicker)
            .shallow()
            .find(MenuItem)
            .first()
            .simulate("click");
    }
});<|MERGE_RESOLUTION|>--- conflicted
+++ resolved
@@ -16,15 +16,12 @@
     IInputGroupProps,
     IInputGroupState,
     InputGroup,
+    IPopover2Props,
     IPopoverState,
     MenuItem,
     Popover2,
 } from "@blueprintjs/core";
-<<<<<<< HEAD
-import { IPopover2Props } from "../src/components/popover/popover2";
-=======
 import { IQueryListProps, IQueryListState, ISelectProps, ISelectState, QueryList, Select } from "@blueprintjs/select";
->>>>>>> 28b74e2c
 import {
     getInitialTimezoneItems,
     getLocalTimezoneItem,
