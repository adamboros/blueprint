--- conflicted
+++ resolved
@@ -22,13 +22,9 @@
 import { Regions } from "../../regions";
 import { MenuContext } from "./menuContext";
 
-<<<<<<< HEAD
 export interface CopyCellsMenuItemProps extends MenuItemProps {
-=======
-export interface ICopyCellsMenuItemProps extends MenuItemProps {
->>>>>>> 50b615cf
     /**
-     * The `IMenuContext` that launched the menu.
+     * The `MenuContext` that launched the menu.
      */
     context: MenuContext;
 
