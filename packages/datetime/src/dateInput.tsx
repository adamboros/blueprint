--- conflicted
+++ resolved
@@ -21,26 +21,14 @@
 import {
     AbstractPureComponent,
     DISPLAYNAME_PREFIX,
-<<<<<<< HEAD
-    getRef,
     InputGroupProps,
     InputGroup,
     Intent,
-=======
-    IInputGroupProps2,
-    InputGroup,
-    Intent,
-    IPopoverProps,
-    IProps,
-    IRef,
-    Keys,
->>>>>>> b9f91ee2
-    Popover,
     PopoverProps,
     Props,
-    RefCallback,
-    RefObject,
+    Ref,
     Keys,
+    Popover,
     refHandler,
     setRef,
 } from "@blueprintjs/core";
@@ -189,11 +177,7 @@
         valueString: null,
     };
 
-<<<<<<< HEAD
-    public inputElement: HTMLInputElement | RefObject<HTMLInputElement> | null = null;
-=======
     public inputElement: HTMLInputElement | null = null;
->>>>>>> b9f91ee2
 
     public popoverContentElement: HTMLDivElement | null = null;
 
@@ -207,11 +191,7 @@
         this.props.inputProps?.inputRef,
     );
 
-<<<<<<< HEAD
-    private handlePopoverContentRef: RefCallback<HTMLDivElement> = refHandler(this, "popoverContentElement");
-=======
-    private handlePopoverContentRef: IRef<HTMLDivElement> = refHandler(this, "popoverContentElement");
->>>>>>> b9f91ee2
+    private handlePopoverContentRef: Ref<HTMLDivElement> = refHandler(this, "popoverContentElement");
 
     public componentWillUnmount() {
         this.unregisterPopoverBlurHandler();
