{
    "name": "@blueprintjs/datetime",
<<<<<<< HEAD
    "version": "3.20.5",
=======
    "version": "3.21.2",
>>>>>>> 4c760e57
    "description": "Components for interacting with dates and times",
    "main": "lib/cjs/index.js",
    "module": "lib/esm/index.js",
    "esnext": "lib/esnext/index.js",
    "typings": "lib/esm/index.d.ts",
    "style": "lib/css/blueprint-datetime.css",
    "unpkg": "dist/datetime.bundle.js",
    "sideEffects": [
        "**/*.css"
    ],
    "scripts": {
        "clean": "rm -rf dist/* && rm -rf lib/*",
        "compile": "run-p \"compile:*\"",
        "compile:esm": "tsc -p ./src",
        "compile:cjs": "tsc -p ./src -m commonjs --outDir lib/cjs",
        "compile:esnext": "tsc -p ./src -t esnext --outDir lib/esnext",
        "compile:css": "sass-compile ./src",
        "dev": "run-p \"compile:esm -- --watch\" \"compile:css -- --watch\"",
        "dist": "run-s \"dist:*\"",
        "dist:bundle": "cross-env NODE_ENV=production webpack",
        "dist:css": "css-dist lib/css/*.css",
        "dist:verify": "assert-package-layout",
        "lint": "run-p lint:scss lint:es",
        "lint:scss": "sass-lint",
        "lint:es": "es-lint",
        "lint-fix": "es-lint --fix && sass-lint --fix",
        "test": "run-s test:typeCheck test:iso test:karma",
        "test:typeCheck": "tsc -p ./test",
        "test:iso": "mocha test/isotest.js",
        "test:karma": "karma start",
        "test:karma:debug": "karma start --single-run=false --reporters=helpful --debug",
        "verify": "npm-run-all compile -p dist test lint"
    },
    "dependencies": {
<<<<<<< HEAD
        "@blueprintjs/core": "^3.39.0",
        "@blueprintjs/icons": "^3.24.0",
=======
        "@blueprintjs/core": "^3.41.0",
>>>>>>> 4c760e57
        "classnames": "^2.2",
        "react-day-picker": "7.4.8",
        "react-lifecycles-compat": "^3.0.4",
        "tslib": "~1.13.0"
    },
    "peerDependencies": {
        "react": "^16.8 || 17",
        "react-dom": "^16.8 || 17"
    },
    "devDependencies": {
        "@blueprintjs/karma-build-scripts": "^2.0.0",
        "@blueprintjs/node-build-scripts": "^1.5.0",
        "@blueprintjs/test-commons": "^0.10.8",
        "enzyme": "^3.11.0",
        "karma": "^5.2.3",
        "mocha": "^8.2.1",
        "npm-run-all": "^4.1.5",
        "react": "^16.14.0",
        "react-dom": "^16.14.0",
        "react-test-renderer": "^16.14.0",
        "typescript": "~4.1.2",
        "webpack-cli": "^3.3.12"
    },
    "repository": {
        "type": "git",
        "url": "git@github.com:palantir/blueprint.git",
        "directory": "packages/datetime"
    },
    "keywords": [
        "palantir",
        "blueprint",
        "theme",
        "react",
        "day",
        "picker",
        "date",
        "time"
    ],
    "author": "Palantir Technologies",
    "license": "Apache-2.0"
}<|MERGE_RESOLUTION|>--- conflicted
+++ resolved
@@ -1,10 +1,6 @@
 {
     "name": "@blueprintjs/datetime",
-<<<<<<< HEAD
-    "version": "3.20.5",
-=======
     "version": "3.21.2",
->>>>>>> 4c760e57
     "description": "Components for interacting with dates and times",
     "main": "lib/cjs/index.js",
     "module": "lib/esm/index.js",
@@ -39,12 +35,8 @@
         "verify": "npm-run-all compile -p dist test lint"
     },
     "dependencies": {
-<<<<<<< HEAD
-        "@blueprintjs/core": "^3.39.0",
+        "@blueprintjs/core": "^3.41.0",
         "@blueprintjs/icons": "^3.24.0",
-=======
-        "@blueprintjs/core": "^3.41.0",
->>>>>>> 4c760e57
         "classnames": "^2.2",
         "react-day-picker": "7.4.8",
         "react-lifecycles-compat": "^3.0.4",
